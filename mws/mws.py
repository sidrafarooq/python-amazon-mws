# -*- coding: utf-8 -*-
"""Main module for python-amazon-mws package."""

from enum import Enum
from urllib.parse import quote
import base64
import hashlib
import hmac
import warnings

from requests import request
from requests.exceptions import HTTPError

from mws.errors import MWSError
from mws.utils.crypto import response_md5_is_valid
from mws.utils.parsers import MWSResponse
from mws.utils.params import clean_params_dict, enumerate_param, flat_param_dict
from mws.utils.timezone import mws_utc_now


__version__ = "1.0.0dev15"
PAM_USER_AGENT = "python-amazon-mws/{} (Language=Python)".format(__version__)
"""See recommended user agent string format:
https://docs.developer.amazonservices.com/en_US/dev_guide/DG_UserAgentHeader.html
"""

PAM_DEFAULT_TIMEOUT = 300

<<<<<<< HEAD
__all__ = [
    "calc_request_description",
    "Marketplaces",
    "MWS",
]
=======
__version__ = "1.0.0dev14"
>>>>>>> f1a4c806


class Marketplaces(Enum):
    """Enumeration for MWS marketplaces, containing endpoints and marketplace IDs.

    Example, endpoint and ID for UK marketplace:
        endpoint = Marketplaces.UK.endpoint
        marketplace_id = Marketplaces.UK.marketplace_id
    """

    AE = ("https://mws.amazonservices.ae", "A2VIGQ35RCS4UG")
    AU = ("https://mws.amazonservices.com.au", "A39IBJ37TRP1C6")
    BR = ("https://mws.amazonservices.com", "A2Q3Y263D00KWC")
    CA = ("https://mws.amazonservices.ca", "A2EUQ1WTGCTBG2")
    DE = ("https://mws-eu.amazonservices.com", "A1PA6795UKMFR9")
    EG = ("https://mws-eu.amazonservices.com", "ARBP9OOSHTCHU")
    ES = ("https://mws-eu.amazonservices.com", "A1RKKUPIHCS9HS")
    FR = ("https://mws-eu.amazonservices.com", "A13V1IB3VIYZZH")
    GB = ("https://mws-eu.amazonservices.com", "A1F83G8C2ARO7P")
    IN = ("https://mws.amazonservices.in", "A21TJRUUN4KGV")
    IT = ("https://mws-eu.amazonservices.com", "APJ6JRA9NG5V4")
    JP = ("https://mws.amazonservices.jp", "A1VC38T7YXB528")
    MX = ("https://mws.amazonservices.com.mx", "A1AM78C64UM0Y8")
    NL = ("https://mws-eu.amazonservices.com", "A1805IZSGTT6HS")
    SA = ("https://mws-eu.amazonservices.com", "A17E79C6D8DWNP")
    SE = ("https://mws-eu.amazonservices.com", "A2NODRKZP88ZB9")
    SG = ("https://mws-fe.amazonservices.com", "A19VAU5U5O7RUS")
    TR = ("https://mws-eu.amazonservices.com", "A33AVAJ2PDY3EV")
    UK = ("https://mws-eu.amazonservices.com", "A1F83G8C2ARO7P")  # alias for GB
    US = ("https://mws.amazonservices.com", "ATVPDKIKX0DER")

    def __init__(self, endpoint, marketplace_id):
        """Easy dot access like: Marketplaces.endpoint ."""
        self.endpoint = endpoint
        self.marketplace_id = marketplace_id


## TODO DEPRECATE THIS ##
def calc_request_description(params):
    """Builds the request description as a single string from the set of params.

    Each key-value pair takes the form "key=value"
    Sets of "key=value" pairs are joined by "&".
    Keys should appear in alphabetical order in the result string.

    Example:
      params = {'foo': 1, 'bar': 4, 'baz': 'potato'}
    Returns:
      "bar=4&baz=potato&foo=1"
    """
    description_items = []
    for item in sorted(params.keys()):
        encoded_val = params[item]
        description_items.append("{}={}".format(item, encoded_val))
    return "&".join(description_items)


class MWS(object):
    """Base Amazon API class.

    NOTICE FOR 1.0 RELEASE TESTING
    ------------------------------

    A new parser, ``mws.utils.parsers.MWSResponse``, can be used to process requests
    made to MWS. To test the new parser:

    .. code-block:: python

        # instantiate your API class as usual
        api = Products(access_key, secret_key, account_id, ...)
        # Then set the `_use_feature_mwsresponse` flag on the instance.
        api._use_feature_mwsresponse = True

    Now all requests you make with this instance of the API class
    will run through ``MWSResponse``.
    """

    # This is used to post/get to the different uris used by amazon per api
    # ie. /Orders/2011-01-01
    # All subclasses must define their own URI only if needed
    URI = "/"

    # The API version varies in most amazon APIs
    VERSION = "2009-01-01"

    # There seem to be some xml namespace issues. therefore every api subclass
    # is recommended to define its namespace, so that it can be referenced
    # like so AmazonAPISubclass.NAMESPACE.
    # For more information see http://stackoverflow.com/a/8719461/389453
    NAMESPACE = ""

    # In here we name each of the operations available to the subclass
    # that have 'ByNextToken' operations associated with them.
    # If the Operation is not listed here, self.action_by_next_token
    # will raise an error.
    NEXT_TOKEN_OPERATIONS = []

    # Some APIs are available only to either a "Merchant" or "Seller"
    # the type of account needs to be sent in every call to the amazon MWS.
    # This constant defines the exact name of the parameter Amazon expects
    # for the specific API being used.
    # All subclasses need to define this if they require another account type
    # like "Merchant" in which case you define it like so.
    # ACCOUNT_TYPE = "Merchant"
    # Which is the name of the parameter for that specific account type.

    # For using proxy you need to init this class with one more parameter proxies. It must look like 'ip_address:port'
    # if proxy without auth and 'login:password@ip_address:port' if proxy with auth

    ACCOUNT_TYPE = "SellerId"

    def __init__(
        self,
        access_key,
        secret_key,
        account_id,
        region="US",
        uri="",
        version="",
        auth_token="",
        proxy=None,
        user_agent_str="",
        headers=None,
    ):
        self.access_key = access_key
        self.secret_key = secret_key
        self.account_id = account_id
        self.auth_token = auth_token
        self.version = version or self.VERSION
        self.uri = uri or self.URI
        self.proxy = proxy
        self.user_agent_str = user_agent_str or PAM_USER_AGENT
        self.extra_headers = headers or {}

        # * TESTING FLAGS * #
        self._test_request_params = False
        self._use_feature_mwsresponse = False

        if region in Marketplaces.__members__:
            self.domain = Marketplaces[region].endpoint
        else:
            error_msg = (
                "Incorrect region supplied: {region}. "
                "Must be one of the following: {regions}".format(
                    region=region, regions=", ".join(Marketplaces.__members__.keys()),
                )
            )
            raise MWSError(error_msg)

    def get_default_params(self, action, timestamp):
        """Get the params required in all MWS requests."""
        params = {
            "Action": action,
            "AWSAccessKeyId": self.access_key,
            self.ACCOUNT_TYPE: self.account_id,
            "SignatureVersion": "2",
            "Timestamp": timestamp,
            "Version": self.version,
            "SignatureMethod": "HmacSHA256",
        }
        if self.auth_token:
            params["MWSAuthToken"] = self.auth_token
        # TODO current tests only check for auth_token being set.
        # need a branch test to check for auth_token being skipped (no key present)
        return params

    def make_request(
        self, action, params=None, method="GET", timeout=PAM_DEFAULT_TIMEOUT, **kwargs
    ):
        """Make request to Amazon MWS API with these params.

        `action` is a string matching the name of the request action
        (i.e. "ListOrders").

        `params` is a flat dict containing params to pass to the operation.

        `method` is a string, matching an HTTP verb ("GET", "POST", etc.),
        which sets the method for a `requests.request` call.

        `timeout` passes to `requests.request`, setting the timeout for this request.

        `kwargs` may include:

        - `result_key`, providing a custom key to use as the root for results
          returned by `response.parsed`.
        - `body`, primarily used in Feeds requests to send a data file in the request.
        """
        params = params or {}

        request_timestamp = mws_utc_now()
        request_params = self.get_default_params(action, request_timestamp)
        proxies = self.get_proxies()
        request_params.update(params)
        request_params = clean_params_dict(request_params)

        if self._test_request_params:
            # Testing method: return the params from this request before the request is made.
            return request_params
        # TODO: All current testing stops here. More branches needed.

        request_description = calc_request_description(request_params)
        signature = self.calc_signature(method, request_description)
        url = "{domain}{uri}?{description}&Signature={signature}".format(
            domain=self.domain,
            uri=self.uri,
            description=request_description,
            signature=quote(signature),
        )
        headers = {"User-Agent": self.user_agent_str}
        headers.update(self.extra_headers)

        result_key = kwargs.get("result_key", "{}Result".format(action))

        try:
            # Some might wonder as to why i don't pass the params dict as the params argument to request.
            # My answer is, here i have to get the url parsed string of params in order to sign it, so
            # if i pass the params dict as params to request, request will repeat that step because it will need
            # to convert the dict to a url parsed string, so why do it twice if i can just pass the full url :).

            # TODO ^^ Because that's not how a POST request works, man!
            # We're gonna fix this!
            response = request(
                method,
                url,
                data=kwargs.get("body", ""),
                headers=headers,
                proxies=proxies,
                timeout=timeout,
            )
            response.raise_for_status()
            # When retrieving data from the response object,
            # be aware that response.content returns the content in bytes while response.text calls
            # response.content and converts it to unicode.

            if self._use_feature_mwsresponse:
                # Turn on the new response parser and DotDict parsed output
                # (will be made standard in v1.0)
                if not response_md5_is_valid(response):
                    raise MWSError(
                        "MD5 hash validation failed: wrong content length for response"
                    )

                parsed_response = MWSResponse(
                    response, result_key=result_key, request_timestamp=request_timestamp
                )
            else:
                ### DEPRECATED ###
                # Remove in v1.0
                from xml.etree.ElementTree import ParseError as XMLError
                from mws.utils.parsers import DictWrapper, DataWrapper

                data = response.content
                result_key = kwargs.get("result_key", "{}Result".format(action))
                try:
                    try:
                        parsed_response = DictWrapper(data, result_key)
                    except TypeError:
                        # When we got CSV as result, we will got error on this
                        parsed_response = DictWrapper(response.text, result_key)

                except XMLError:
                    parsed_response = DataWrapper(data, response.headers)

        except HTTPError as exc:
            error = MWSError(str(exc.response.text))
            error.response = exc.response
            raise error

        # Store the response object in the parsed_response for quick access
        parsed_response.response = response
        return parsed_response

    def get_proxies(self):
        """Return a dict of http and https proxies, as defined by `self.proxy`."""
        proxies = {"http": None, "https": None}
        if self.proxy:
            # TODO need test to enter here
            proxies = {
                "http": "http://{}".format(self.proxy),
                "https": "https://{}".format(self.proxy),
            }
        return proxies

    def get_service_status(self):
        """Returns MWS service status.

        Typical return values (embedded within `response.parsed`) are:

        - GREEN
        - GREEN_I
        - YELLOW
        - RED

        The same request can be used for any MWS API subclass, and MWS may respond
        differently for each endpoint. Best to use this method from the same API
        subclass you intend to use for other requests!

        Docs (from Orders API example):
        http://docs.developer.amazonservices.com/en_US/orders-2013-09-01/MWS_GetServiceStatus.html
        """
        return self.make_request("GetServiceStatus")

    def action_by_next_token(self, action, next_token):
        """Run a '...ByNextToken' action for the given action.

        If the action is not listed in self.NEXT_TOKEN_OPERATIONS, MWSError is raised.
        Action is expected NOT to include 'ByNextToken'
        at the end of its name for this call: function will add that by itself.
        """
        if action not in self.NEXT_TOKEN_OPERATIONS:
            # TODO Would like a test entering here.
            # Requires a dummy API class to be written that will trigger it.
            raise MWSError(
                (
                    "{} action not listed in this API's NEXT_TOKEN_OPERATIONS. "
                    "Please refer to documentation."
                ).format(action)
            )

        action = "{}ByNextToken".format(action)

        return self.make_request(action, {"NextToken": next_token}, method="POST")

    def calc_signature(self, method, request_description):
        """Calculate MWS signature to interface with Amazon

        Args:
            method (str)
            request_description (str)
        """
        sig_data = "\n".join(
            [
                method,
                self.domain.replace("https://", "").lower(),
                self.uri,
                request_description,
            ]
        )
        return base64.b64encode(
            hmac.new(
                self.secret_key.encode(), sig_data.encode(), hashlib.sha256
            ).digest()
        )

    def enumerate_param(self, param, values):
        """DEPRECATED, alias for `utils.params.enumerate_param`."""
        # TODO remove in 1.0 release.
        # No tests needed.
        warnings.warn(
            (
                "Please use `utils.params.enumerate_param` for one param, or "
                "`utils.params.enumerate_params` for multiple params."
            ),
            DeprecationWarning,
        )
        return enumerate_param(param, values)

    def generic_request(
        self, action, params=None, method="GET", timeout=PAM_DEFAULT_TIMEOUT, **kwargs
    ):
        """Builds a generic request with arbitrary parameter arguments.

        This method's signature matches that of `MWS.make_request`, as the two methods
        are similar. However, `params` is expected to be either the default `None`
        or a nested dictionary, that is then passed to
        `mws.utils.params.flat_param_dict` in order to flatten it.
        """
        # NOTE you may be asking why this method exists. Why not simply put the logic
        # of `flat_param_dict` into `make_request`, and let every request method
        # pass nested objects freely?
        # Well, I tried that. Turns out giving up that kind of control has some
        # unintended consequences.
        # For instance, say you know that a given parameter for your request only takes
        # one value, such as `ReportType=_SOME_REPORT_TYPE_`.
        # If the user passes a list wrapping that string, `flat_param_dict` will
        # happily enumerate that value: `ReportType.1=_SOME_REPORT_TYPE_`.
        # For that particular request, we would know this to be an error: MWS will
        # not accept that entry. Surfacing that error to the end user would be quite
        # difficult, and trying to prevent it would introduce the hassle of verifying
        # argument types in every request method.
        # It is better to allow that list object to pass through the params to
        # `make_request`, where it can raise an error in our code, rather than have
        # the request get sent to MWS.
        if not self.uri or self.uri == "/":
            raise ValueError(
                (
                    "Cannot send generic request to URI '%s'. "
                    "Please use one of the API classes "
                    "(`mws.apis.Reports`, `mws.apis.Feeds`, etc.) "
                    "to initiate this request."
                )
                % self.uri
            )
        if not isinstance(params, dict):
            raise ValueError("`params` must be a dict.")
        data = flat_param_dict(params)
        return self.make_request(
            action=action, params=data, method=method, timeout=timeout, **kwargs
        )<|MERGE_RESOLUTION|>--- conflicted
+++ resolved
@@ -26,15 +26,11 @@
 
 PAM_DEFAULT_TIMEOUT = 300
 
-<<<<<<< HEAD
 __all__ = [
     "calc_request_description",
     "Marketplaces",
     "MWS",
 ]
-=======
-__version__ = "1.0.0dev14"
->>>>>>> f1a4c806
 
 
 class Marketplaces(Enum):
