--- conflicted
+++ resolved
@@ -426,11 +426,13 @@
         """
         # TODO remove in 1.0 release.
         # No tests needed.
-<<<<<<< HEAD
-        warnings.warn((
-            "Please use `utils.enumerate_param` for one param, or "
-            "`utils.enumerate_params` for multiple params."
-        ), DeprecationWarning)
+        warnings.warn(
+            (
+                "Please use `utils.enumerate_param` for one param, or "
+                "`utils.enumerate_params` for multiple params."
+            ),
+            DeprecationWarning,
+        )
         return utils.enumerate_param(param, values)
 
     def generic_request(self, action, parameters=None, method="GET", **kwargs):
@@ -633,14 +635,4 @@
             # Update our output with the dict from a nested parameter
             # using this new key and value.
             output.update(RequestParameter(key=new_key, value=val).to_dict())
-        return output
-=======
-        warnings.warn(
-            (
-                "Please use `utils.enumerate_param` for one param, or "
-                "`utils.enumerate_params` for multiple params."
-            ),
-            DeprecationWarning,
-        )
-        return utils.enumerate_param(param, values)
->>>>>>> 43213979
+        return output