--- conflicted
+++ resolved
@@ -27,18 +27,12 @@
 
 # Mr Developer
 .mr.developer.cfg
-<<<<<<< HEAD
 # VS Code Settings
 .vscode/
-=======
->>>>>>> 630fd0dc
 
 # VS Code Settings
 .vscode/settings.json
 
 .travis.yml
-<<<<<<< HEAD
 .editorconfig
-=======
-.DS_Store
->>>>>>> 630fd0dc
+.DS_Store