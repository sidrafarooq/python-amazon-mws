# mws [![PyPI version](https://badge.fury.io/py/mws.svg)](https://badge.fury.io/py/mws) [![Gitter chat](https://badges.gitter.im/python-amazon-mws/python-amazon-mws.png)](https://gitter.im/python-amazon-mws/community)

master: 
[![Requirements Status](https://requires.io/github/python-amazon-mws/python-amazon-mws/requirements.svg?branch=master)](https://requires.io/github/python-amazon-mws/python-amazon-mws/requirements/) [![Build Status](https://travis-ci.org/python-amazon-mws/python-amazon-mws.svg?branch=master)](https://travis-ci.org/python-amazon-mws/python-amazon-mws?branch=master) [![codecov](https://codecov.io/gh/python-amazon-mws/python-amazon-mws/branch/master/graph/badge.svg)](https://codecov.io/gh/python-amazon-mws/python-amazon-mws/branch/master)

develop: 
[![Requirements Status](https://requires.io/github/python-amazon-mws/python-amazon-mws/requirements.svg?branch=develop)](https://requires.io/github/python-amazon-mws/python-amazon-mws/requirements/) [![Build Status](https://travis-ci.org/python-amazon-mws/python-amazon-mws.svg?branch=develop)](https://travis-ci.org/python-amazon-mws/python-amazon-mws?branch=develop) [![codecov](https://codecov.io/gh/python-amazon-mws/python-amazon-mws/branch/develop/graph/badge.svg)](https://codecov.io/gh/python-amazon-mws/python-amazon-mws/branch/develop)

Python package for interacting the [Amazon Marketplace Web Services](http://docs.developer.amazonservices.com/en_UK/dev_guide/index.html) API.

This project is a fork and continuation of [czpython/python-amazon-mws](https://github.com/czpython/python-amazon-mws) with added Python 3 support.

# Installation

Install the latest version from PyPI.

```
pip install mws
```

Currently the `mws` package on PyPI points to the 0.x branch, but at some later point may point to 1.x. 

| Versions | Description                                                                                                                                                                                | Branch  |
|----------|--------------------------------------------------------------------------------------------------------------------------------------------------------------------------------------------|---------|
| 0.x      | A backwards-compatible drop in replacement for the original package (i.e. same method signatures, class names, etc) with some extra features and anything that was obviously broken fixed. | master  |
| 1.x      | New features along with backwards-incompatible API changes.                                                                                                                                | develop |

If you want to continue using the 0.x versions, please pin your package to major version 0. i.e use something like `mws~=0.8.6` in your project's `requirements.txt`. 

If you want to use 1.x functionality right now, you can install directly from the Git repo. 

```
pip install git+https://github.com/python-amazon-mws/python-amazon-mws.git@develop#egg=mws
```

# Quickstart

Export your API credentials as environment variables in your shell.

```
export MWS_ACCOUNT_ID=...
export MWS_ACCESS_KEY=...
export MWS_SECRET_KEY=...
```

Now you can experiment with the API from within an interactive Python shell e.g.

<<<<<<< HEAD
```bash
=======
```
>>>>>>> ccef0022
>>> import mws, os
>>> orders_api = mws.Orders(
...     access_key=os.environ['MWS_ACCESS_KEY'],
...     secret_key=os.environ['MWS_SECRET_KEY'],
...     account_id=os.environ['MWS_ACCOUNT_ID'],
<<<<<<< HEAD
...     region='UK',  # defaults to 'US'
=======
...     region='UK',   # defaults to 'US'
>>>>>>> ccef0022
... )
>>> service_status = orders_api.get_service_status()
>>> service_status
<mws.mws.DictWrapper object at 0x1063a2160>
>>> service_status.original
'<?xml version="1.0"?>\n<GetServiceStatusResponse xmlns="https://mws.amazonservices.com/Orders/2013-09-01">\n  <GetServiceStatusResult>\n    <Status>GREEN</Status>\n    <Timestamp>2017-06-14T16:39:12.765Z</Timestamp>\n  </GetServiceStatusResult>\n  <ResponseMetadata>\n    <RequestId>affdec68-05d2-4bc5-a8a4-bb40f307dd6b</RequestId>\n  </ResponseMetadata>\n</
GetServiceStatusResponse>\n'
>>> service_status.parsed
{'value': '\n    ', 'Status': {'value': 'GREEN'}, 'Timestamp': {'value': '2017-06-14T16:39:12.765Z'}}
>>> service_status.response
<Response [200]>
```

# Development
All dependencies for working on `mws` are in `requirements.txt` and `docs/requirements.txt`.

## Tests
Tests are run with pytest. We test against Python 2.7 and supported Python 3.x versions with Travis.

## Documentation
Docs are built using Sphinx. Change into the `docs/` directory and install any dependencies from the `requirements.txt` there.

To build HTML documentation, run:

```
make html
```
The output HTML documentation will be in `docs/build/`.

To run a live reloading server serving the HTML documentation (on port 8000 by default):

```
make livehtml
```

## Contributing
Please make pull requests to `develop`. Code coverage isn't necessary but encouraged where possible (especially for anything which might behave differently between Python 2/3).<|MERGE_RESOLUTION|>--- conflicted
+++ resolved
@@ -45,21 +45,13 @@
 
 Now you can experiment with the API from within an interactive Python shell e.g.
 
-<<<<<<< HEAD
-```bash
-=======
 ```
->>>>>>> ccef0022
 >>> import mws, os
 >>> orders_api = mws.Orders(
 ...     access_key=os.environ['MWS_ACCESS_KEY'],
 ...     secret_key=os.environ['MWS_SECRET_KEY'],
 ...     account_id=os.environ['MWS_ACCOUNT_ID'],
-<<<<<<< HEAD
-...     region='UK',  # defaults to 'US'
-=======
 ...     region='UK',   # defaults to 'US'
->>>>>>> ccef0022
 ... )
 >>> service_status = orders_api.get_service_status()
 >>> service_status
