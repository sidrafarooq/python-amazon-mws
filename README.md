# mws
[![Requirements Status](https://requires.io/github/jameshiew/mws/requirements.svg)](https://requires.io/github/jameshiew/mws/requirements/) [![PyPI version](https://badge.fury.io/py/mws.svg)](https://badge.fury.io/py/mws) [![Build Status](https://travis-ci.org/jameshiew/mws.svg)](https://travis-ci.org/jameshiew/mws) [![codecov](https://codecov.io/gh/jameshiew/mws/branch/develop/graph/badge.svg)](https://codecov.io/gh/jameshiew/mws)

This is a fork and continuation of https://github.com/czpython/python-amazon-mws with preliminary Python 2/3 support.

<<<<<<< HEAD
# Installation
Install from PyPI with `pip install mws`.

# Quickstart
=======
The main aim is to provide a *backwards-compatible* drop in replacement for the original package (i.e. same method signatures, class names, etc) with some extra features and anything that was obviously broken fixed.

## Quickstart

Install from PyPI with `pip install mws`.

>>>>>>> f41614cb
Put your API credentials in your environment.

```bash
$ export MWS_ACCOUNT_ID=...
$ export MWS_ACCESS_KEY=...
$ export MWS_SECRET_KEY=...
```

Now you can experiment with the API from a shell.

```python
>>> import mws, os
>>> orders_api = mws.Orders(
...     access_key=os.environ['MWS_ACCESS_KEY'],
...     secret_key=os.environ['MWS_SECRET_KEY'],
...     account_id=os.environ['MWS_ACCOUNT_ID'],
...     region='UK',  # if necessary
... )
>>> service_status = orders_api.get_service_status()
>>> service_status
<mws.mws.DictWrapper object at 0x1063a2160>
>>> service_status.original
'<?xml version="1.0"?>\n<GetServiceStatusResponse xmlns="https://mws.amazonservices.com/Orders/2013-09-01">\n  <GetServiceStatusResult>\n    <Status>GREEN</Status>\n    <Timestamp>2017-06-14T16:39:12.765Z</Timestamp>\n  </GetServiceStatusResult>\n  <ResponseMetadata>\n    <RequestId>affdec68-05d2-4bc5-a8a4-bb40f307dd6b</RequestId>\n  </ResponseMetadata>\n</
GetServiceStatusResponse>\n'
>>> service_status.parsed
{'value': '\n    ', 'Status': {'value': 'GREEN'}, 'Timestamp': {'value': '2017-06-14T16:39:12.765Z'}}
>>> service_status.response
<Response [200]>
```

<<<<<<< HEAD
# Development
All dependencies for working on `mws` are in `requirements.txt` and `docs/requirements.txt`.

## Tests
Tests are run with pytest. We test against Python 2.7 and supported Python 3.x versions with Travis.

## Documentation
Docs are built using Sphinx. Change into the `docs/` directory and install any dependencies from the `requirements.txt` there.

To build HTML documentation, run:
```
make html
```
The output HTML documentation will be in `docs/build/`.

To run a live reloading server serving the HTML documentation (on port 8000 by default):
```
make livehtml
```

## Contributing
Please make pull requests to `develop`. Code coverage isn't necessary but encouraged where possible (especially for anything which might behave differently between Python 2/3).
=======
## Contributing

Pull requests welcome.
>>>>>>> f41614cb
<|MERGE_RESOLUTION|>--- conflicted
+++ resolved
@@ -3,19 +3,13 @@
 
 This is a fork and continuation of https://github.com/czpython/python-amazon-mws with preliminary Python 2/3 support.
 
-<<<<<<< HEAD
+The main aim is to provide a *backwards-compatible* drop in replacement for the original package (i.e. same method signatures, class names, etc) with some extra features and anything that was obviously broken fixed.
+
 # Installation
 Install from PyPI with `pip install mws`.
 
 # Quickstart
-=======
-The main aim is to provide a *backwards-compatible* drop in replacement for the original package (i.e. same method signatures, class names, etc) with some extra features and anything that was obviously broken fixed.
 
-## Quickstart
-
-Install from PyPI with `pip install mws`.
-
->>>>>>> f41614cb
 Put your API credentials in your environment.
 
 ```bash
@@ -46,7 +40,6 @@
 <Response [200]>
 ```
 
-<<<<<<< HEAD
 # Development
 All dependencies for working on `mws` are in `requirements.txt` and `docs/requirements.txt`.
 
@@ -68,9 +61,4 @@
 ```
 
 ## Contributing
-Please make pull requests to `develop`. Code coverage isn't necessary but encouraged where possible (especially for anything which might behave differently between Python 2/3).
-=======
-## Contributing
-
-Pull requests welcome.
->>>>>>> f41614cb
+Please make pull requests to `develop`. Code coverage isn't necessary but encouraged where possible (especially for anything which might behave differently between Python 2/3).